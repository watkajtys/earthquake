--- conflicted
+++ resolved
@@ -1,29 +1,3 @@
-<<<<<<< HEAD
-CREATE TABLE IF NOT EXISTS ClusterDefinitions (
-    id TEXT PRIMARY KEY NOT NULL,
-    slug TEXT,
-    strongestQuakeId TEXT,
-    earthquakeIds TEXT, -- JSON array of earthquake IDs
-    title TEXT,
-    description TEXT,
-    locationName TEXT,
-    maxMagnitude REAL NOT NULL,
-    meanMagnitude REAL,
-    minMagnitude REAL,
-    depthRange TEXT,
-    centroidLat REAL,
-    centroidLon REAL,
-    radiusKm REAL,
-    startTime INTEGER NOT NULL,
-    endTime INTEGER NOT NULL,
-    durationHours REAL,
-    quakeCount INTEGER NOT NULL,
-    significanceScore REAL,
-    version INTEGER DEFAULT 1,
-    createdAt INTEGER DEFAULT (strftime('%s', 'now') * 1000), -- Store as milliseconds
-    updatedAt INTEGER
-);
-=======
 -- Migration script to create the ClusterDefinitions table
 DROP TABLE IF EXISTS ClusterDefinitions;
 
@@ -58,5 +32,4 @@
 CREATE INDEX IF NOT EXISTS idx_ClusterDefinitions_startTime ON ClusterDefinitions(startTime);
 CREATE INDEX IF NOT EXISTS idx_ClusterDefinitions_endTime ON ClusterDefinitions(endTime);
 CREATE INDEX IF NOT EXISTS idx_ClusterDefinitions_maxMagnitude ON ClusterDefinitions(maxMagnitude);
-CREATE INDEX IF NOT EXISTS idx_ClusterDefinitions_locationName ON ClusterDefinitions(locationName);
->>>>>>> f3aba131
+CREATE INDEX IF NOT EXISTS idx_ClusterDefinitions_locationName ON ClusterDefinitions(locationName);