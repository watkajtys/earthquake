--- conflicted
+++ resolved
@@ -1,12 +1,8 @@
 // src/ClusterDetailModal.jsx
 import React from 'react';
 import ClusterMiniMap from './ClusterMiniMap'; // Added import for the mini-map
-<<<<<<< HEAD
 import EarthquakeSequenceChart from './EarthquakeSequenceChart'; // Import the new chart
 import { getMagnitudeColor } from '../utils/utils.js'; // Corrected import for getMagnitudeColor
-=======
-// import { getMagnitudeColor } from '../utils/utils.js'; // Corrected import for getMagnitudeColor - REMOVED as unused
->>>>>>> 1458ce80
 
 /**
  * A modal component to display detailed information about an earthquake cluster.
