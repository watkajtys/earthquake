import React from 'react';
import InteractiveFaultDiagram from './InteractiveFaultDiagram'; // Import the previously moved component
<<<<<<< HEAD
import { isValidNumber, formatNumber, isValidString, getFaultType } from '../../utils/detailViewUtils.js';
=======
import { isValidNumber, formatNumber, isValidString } from '../../utils/utils.js';
>>>>>>> a1ce463e

function EarthquakeFaultDiagramPanel({
    selectedFaultPlaneKey,
    setSelectedFaultPlaneKey,
    np1Data,
    np2Data,
    selectedFaultPlane,
    // isValidNumber, // Passed from parent - Now imported
    // formatNumber,  // Passed from parent - Now imported
    // isValidString, // Passed from parent - Now imported
    exhibitPanelClass,
    exhibitTitleClass,
    diagramContainerClass,
    highlightClass
}) {
    // Conditional rendering for the entire panel based on selectedFaultPlane.strike
    if (!selectedFaultPlane || !isValidNumber(selectedFaultPlane.strike)) { // isValidNumber is now imported
        return null;
    }

    return (
        <div className={`${exhibitPanelClass} border-purple-500`}>
            <h2 className={`${exhibitTitleClass} text-purple-800 border-purple-200`}>How Did the Ground Break?</h2>
            <div className="text-center mb-3 space-x-2">
                {/* Conditional rendering for NP1 button */}
                {np1Data && isValidNumber(np1Data.strike) && (
                    <button 
                        onClick={() => setSelectedFaultPlaneKey('np1')} 
                        className={`px-3 py-1.5 rounded text-xs sm:text-sm font-medium transition-colors ${selectedFaultPlaneKey === 'np1' ? 'bg-purple-600 text-white shadow-md' : 'bg-purple-100 text-purple-800 hover:bg-purple-200'}`}
                    >
                        Nodal Plane 1
                    </button>
                )}
                {/* Conditional rendering for NP2 button */}
                {np2Data && isValidNumber(np2Data.strike) && (
                    <button 
                        onClick={() => setSelectedFaultPlaneKey('np2')} 
                        className={`px-3 py-1.5 rounded text-xs sm:text-sm font-medium transition-colors ${selectedFaultPlaneKey === 'np2' ? 'bg-purple-600 text-white shadow-md' : 'bg-purple-100 text-purple-800 hover:bg-purple-200'}`}
                    >
                        Nodal Plane 2
                    </button>
                )}
            </div>
            <div className={`${diagramContainerClass} bg-indigo-50`} style={{minHeight: '280px'}}>
                <InteractiveFaultDiagram 
                    planeData={selectedFaultPlane} 
                    planeKey={selectedFaultPlaneKey} 
                    // isValidNumber is defined within InteractiveFaultDiagram itself for now
                />
            </div>
            {/* Display Strike, Dip, Rake only if they are valid numbers */}
            {(isValidNumber(selectedFaultPlane.strike) || isValidNumber(selectedFaultPlane.dip) || isValidNumber(selectedFaultPlane.rake)) && (
                <div className="mt-3 text-xs md:text-sm text-slate-700 bg-purple-50 p-3 rounded-md">
                    <p>
                        {isValidNumber(selectedFaultPlane.strike) && (
                            <span title="Compass direction of the line formed where the fault plane meets a horizontal surface (like the Earth's surface).">
                                <strong className={highlightClass}>Strike:</strong> {formatNumber(selectedFaultPlane.strike,0)}°
                            </span>
                        )}
                        {isValidNumber(selectedFaultPlane.dip) && (
                            <span title="The angle the fault plane slopes down into the earth, measured from a horizontal surface to the fault plane." className="ml-2">
                                {isValidNumber(selectedFaultPlane.strike) && "| "}
                                <strong className={highlightClass}>Dip:</strong> {formatNumber(selectedFaultPlane.dip,0)}°
                            </span>
                        )}
                        {isValidNumber(selectedFaultPlane.rake) && (
                            <span title="The direction one side of the fault moved relative to the other side, measured on the fault plane itself. 0° is left-lateral strike-slip, ±180° is right-lateral strike-slip, -90° is normal dip-slip, +90° is reverse dip-slip." className="ml-2">
                                {(isValidNumber(selectedFaultPlane.strike) || isValidNumber(selectedFaultPlane.dip)) && "| "}
                                <strong className={highlightClass}>Rake:</strong> {formatNumber(selectedFaultPlane.rake,0)}°
                            </span>
                        )}
                    </p>
                    {isValidString(selectedFaultPlane.description) && <p className="mt-1">{selectedFaultPlane.description}</p>}
                </div>
            )}

            {/* Display Fault Type Information */}
            {isValidNumber(selectedFaultPlane.rake) && (() => {
                const faultTypeInfo = getFaultType(selectedFaultPlane.rake);
                return (
                    <div className="mt-3 text-sm text-slate-800 bg-purple-100 p-3 rounded-md">
                        <h4 className="font-semibold text-purple-700">
                            <span className="mr-2" aria-hidden="true">{faultTypeInfo.icon}</span>
                            {faultTypeInfo.name}
                        </h4>
                        <p className="mt-1 text-xs md:text-sm text-slate-700">{faultTypeInfo.description}</p>
                    </div>
                );
            })()}
        </div>
    );
}

export default EarthquakeFaultDiagramPanel;<|MERGE_RESOLUTION|>--- conflicted
+++ resolved
@@ -1,10 +1,7 @@
 import React from 'react';
 import InteractiveFaultDiagram from './InteractiveFaultDiagram'; // Import the previously moved component
-<<<<<<< HEAD
+
 import { isValidNumber, formatNumber, isValidString, getFaultType } from '../../utils/detailViewUtils.js';
-=======
-import { isValidNumber, formatNumber, isValidString } from '../../utils/utils.js';
->>>>>>> a1ce463e
 
 function EarthquakeFaultDiagramPanel({
     selectedFaultPlaneKey,
