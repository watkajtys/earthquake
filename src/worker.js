// Import D1 utility functions
// Note: Adjusted path assuming worker.js is in src/ and d1Utils.js is in src/utils/
import { upsertEarthquakeFeaturesToD1 } from './utils/d1Utils.js'; // Used by the KV-enabled proxy too.
import { onRequestGet as handleGetClusterWithQuakes } from '../functions/api/cluster-detail-with-quakes.js';
import { onRequestPost as handlePostCalculateClusters } from '../functions/api/calculate-clusters.POST.js';

// Import the KV-enabled proxy handler
import { handleUsgsProxy as kvEnabledUsgsProxyHandler } from '../functions/routes/api/usgs-proxy.js';

// Import the get-earthquakes handler
import { onRequestGet as handleGetEarthquakes } from '../functions/api/get-earthquakes.js';

// Import the batch USGS fetch handler
import { handleBatchUsgsFetch } from '../functions/api/batch-usgs-fetch.js';

// Import the new paginated earthquakes sitemap handler
import { handleEarthquakesSitemap as handlePaginatedEarthquakesSitemap } from '../functions/routes/sitemaps/earthquakes-sitemap.js';


// === Helper Functions (originally from [[catchall]].js) ===
const jsonErrorResponse = (message, status, sourceName, upstreamStatus = undefined) => {
  const errorBody = {
    status: "error",
    message: message,
    source: sourceName,
  };
  if (upstreamStatus !== undefined) {
    errorBody.upstream_status = upstreamStatus;
  }
  return new Response(JSON.stringify(errorBody), {
    status: status,
    headers: { "Content-Type": "application/json" },
  });
};

function slugify(text) {
  if (!text) return 'unknown-location';
  const slug = text
    .toString()
    .toLowerCase()
    .replace(/[\s,()/]+/g, '-') // Removed unnecessary escapes
    .replace(/[^\w-]+/g, '')
    .replace(/--+/g, '-')
    .replace(/^-+/, '')
    .replace(/-+$/, '');
  return slug || 'unknown-location';
}

function escapeXml(unsafe) {
  if (typeof unsafe !== 'string') {
    return '';
  }
  return unsafe.replace(/[<>&"']/g, function (c) {
    switch (c) {
      case '<': return '&lt;';
      case '>': return '&gt;';
      case '&': return '&amp;';
      case '"': return '&quot;';
      case "'": return '&apos;';
      default: return c;
    }
  });
}

function isCrawler(request) {
  const userAgent = request.headers.get("User-Agent") || "";
  const crawlerRegex = /Googlebot|Bingbot|Slurp|DuckDuckBot|Baiduspider|YandexBot|facebookexternalhit|Twitterbot/i;
  return crawlerRegex.test(userAgent);
}

// === Request Handler Functions (originally from [[catchall]].js) ===

// The original handleUsgsProxyRequest is removed/commented out to ensure the KV-enabled one is used.
/*
async function handleUsgsProxyRequest(request, env, ctx, apiUrl) {
  // ... this is the old implementation without KV logic ...
}
*/

// eslint-disable-next-line no-unused-vars
async function handleSitemapIndexRequest(request, env, ctx) { // This is the main sitemap index /sitemap-index.xml
  const sitemapIndexXML = `<?xml version="1.0" encoding="UTF-8"?>
<sitemapindex xmlns="http://www.sitemaps.org/schemas/sitemap/0.9">
  <sitemap>
    <loc>https://earthquakeslive.com/sitemap-static-pages.xml</loc>
  </sitemap>
  <sitemap>
    <loc>https://earthquakeslive.com/sitemaps/earthquakes-index.xml</loc> {/* Path to the new earthquake sitemap index */}
  </sitemap>
  <sitemap>
    <loc>https://earthquakeslive.com/sitemap-clusters.xml</loc>
  </sitemap>
</sitemapindex>`;
  return new Response(sitemapIndexXML, { headers: { "Content-Type": "application/xml", "Cache-Control": "public, max-age=21600" }});
}

// eslint-disable-next-line no-unused-vars
async function handleStaticPagesSitemapRequest(request, env, ctx) {
  // Get current date in YYYY-MM-DD format for lastmod
  const today = new Date();
  const year = today.getFullYear();
  const month = String(today.getMonth() + 1).padStart(2, '0'); // Months are 0-indexed
  const day = String(today.getDate()).padStart(2, '0');
  const lastModified = `${year}-${month}-${day}`;

  const staticPages = [
    { loc: "https://earthquakeslive.com/", priority: "1.0", changefreq: "daily", lastmod: lastModified },
    { loc: "https://earthquakeslive.com/overview", priority: "0.9", changefreq: "daily", lastmod: lastModified },
    { loc: "https://earthquakeslive.com/feeds", priority: "0.9", changefreq: "hourly", lastmod: lastModified }, // Feeds page itself might change if new feed types are added
  ];
  const feedPeriods = [
    { period: "last_hour", priority: "0.9", changefreq: "hourly", lastmod: lastModified },
    { period: "last_24_hours", priority: "0.9", changefreq: "hourly", lastmod: lastModified },
    { period: "last_7_days", priority: "0.9", changefreq: "daily", lastmod: lastModified },
    { period: "last_30_days", priority: "0.7", changefreq: "daily", lastmod: lastModified },
  ];
  let urlsXml = "";
  staticPages.forEach(page => { urlsXml += `\n  <url><loc>${page.loc}</loc><lastmod>${page.lastmod}</lastmod><changefreq>${page.changefreq}</changefreq><priority>${page.priority}</priority></url>`; });
  feedPeriods.forEach(feed => { urlsXml += `\n  <url><loc>https://earthquakeslive.com/feeds?activeFeedPeriod=${feed.period}</loc><lastmod>${feed.lastmod}</lastmod><changefreq>${feed.changefreq}</changefreq><priority>${feed.priority}</priority></url>`; });
  urlsXml += `
  <url><loc>https://earthquakeslive.com/learn</loc><lastmod>${lastModified}</lastmod><priority>0.5</priority><changefreq>monthly</changefreq></url>
  <url><loc>https://earthquakeslive.com/learn/magnitude-vs-intensity</loc><lastmod>${lastModified}</lastmod><priority>0.7</priority><changefreq>monthly</changefreq></url>
  <url><loc>https://earthquakeslive.com/learn/measuring-earthquakes</loc><lastmod>${lastModified}</lastmod><priority>0.7</priority><changefreq>monthly</changefreq></url>
  <url><loc>https://earthquakeslive.com/learn/plate-tectonics</loc><lastmod>${lastModified}</lastmod><priority>0.7</priority><changefreq>monthly</changefreq></url>`;
  const sitemapXML = `<?xml version="1.0" encoding="UTF-8"?>\n<urlset xmlns="http://www.sitemaps.org/schemas/sitemap/0.9">${urlsXml}\n</urlset>`;
  return new Response(sitemapXML, { headers: { "Content-Type": "application/xml", "Cache-Control": "public, max-age=86400" }});
}

// The original handleEarthquakesSitemapRequest (which fetched 2.5_week.geojson) is now removed.
// Its functionality is replaced by handlePaginatedEarthquakesSitemap,
// which reads from D1 and supports pagination.

// eslint-disable-next-line no-unused-vars
async function handleClustersSitemapRequest(request, env, ctx) { // Renamed from handleClustersSitemapRequest to avoid conflict if we import one with same name
  const sourceName = "clusters-sitemap-handler";
  const DB = env.DB;
  let clustersXml = "";
  const currentDate = new Date().toISOString();
  if (!DB) {
    console.error(`[${sourceName}] D1 Database (DB) not available`);
    return new Response(`<?xml version="1.0" encoding="UTF-8"?>\n<urlset xmlns="http://www.sitemaps.org/schemas/sitemap/0.9">\n<!-- D1 Database not available -->\n</urlset>`, { headers: { "Content-Type": "application/xml", "Cache-Control": "public, max-age=3600" }});
  }
  try {
    // Query for slugs and their update timestamps
    const stmt = DB.prepare("SELECT slug, updatedAt FROM ClusterDefinitions WHERE slug IS NOT NULL AND slug <> '' ORDER BY updatedAt DESC LIMIT 500");
    const { results } = await stmt.all();
    if (results && results.length > 0) {
      for (const row of results) {
        const d1Slug = row.slug; // Use slug from the query result
        const lastmod = row.updatedAt ? new Date(row.updatedAt).toISOString() : currentDate;

        // Regex to parse information from the slug, if needed for URL construction or validation
        // This specific regex seems tailored to a certain slug format "overview_cluster_..."
        const slugPatternRegex = /^overview_cluster_([a-zA-Z0-9]+)_(\d+)$/;
        const slugMatch = d1Slug.match(slugPatternRegex);

        // If the slug is expected to always match this pattern for sitemap inclusion:
        if (!slugMatch) {
          // Option 1: If slugs not matching are an error or unexpected, log and skip.
          // console.warn(`[${sourceName}] Slug format does not match expected pattern: ${d1Slug}. Skipping.`);
          // continue;

          // Option 2: If any valid slug from DB should be included, and the pattern is only for specific handling:
          // Proceed with d1Slug directly if it's the canonical path segment.
          // The example below assumes d1Slug IS the canonical path segment.
          // If the slug is NOT `overview_cluster_...` it might use a different URL structure, or this sitemap is only for those.
          // For now, let's assume any slug fetched is valid for a URL.
          // The original code was trying to reconstruct a URL from parts of the slug.
          // If the 'slug' column already stores the *exact* URL segment (e.g., "10-quakes-near-place-m5.0-xyz123"),
          // then we don't need to reconstruct it. The schema has 'slug TEXT UNIQUE NOT NULL'.
          // The original code was trying to parse the slug to fetch MORE data from USGS to build the URL.
          // This is inefficient for sitemap. The sitemap should use canonical URLs already stored or derivable from stored slugs.

          // Re-evaluating: The original code *was* trying to build a human-readable URL from a structured slug.
          // If `row.slug` is already the canonical, final URL path segment (e.g., "10-quakes-near-foo-m5.0-xyz123"), we use it directly.
          // If `row.slug` is something like "overview_cluster_xyz123_10" and this needs to be *transformed*
          // into "10-quakes-near-foo-m5.0-xyz123" for the sitemap, then the parsing and reconstruction is needed.
          // The error is "no such column: clusterId". The query `SELECT slug, updatedAt...` fixes that.
          // The rest of the logic in the original code was for constructing the <loc> URL.
          // Let's assume the `slug` column *is* the canonical path segment to be used in the sitemap.
          // If it's not, the sitemap generation logic for <loc> would need more significant changes.
          // The schema definition `slug TEXT UNIQUE NOT NULL` suggests it's meant for direct use.

          // Based on the original code's attempt to reconstruct the URL, it implies `d1Slug` (formerly d1ClusterId)
          // was of the format `overview_cluster_...` and this was then used to fetch details to build a *different* URL format.
          // This is complex for a sitemap. A better approach is to ensure `ClusterDefinitions.slug` stores the *actual* canonical URL path segment.
          // For this fix, I will assume `row.slug` IS the correct path segment.

          const sitemapUrlPath = d1Slug.startsWith('/') ? d1Slug.substring(1) : d1Slug;
          const sitemapUrl = `https://earthquakeslive.com/cluster/${sitemapUrlPath}`;
          clustersXml += `\n  <url><loc>${escapeXml(sitemapUrl)}</loc><lastmod>${lastmod}</lastmod><changefreq>daily</changefreq><priority>0.7</priority></url>`;
          continue; // Skip the more complex reconstruction if the simple slug is enough
        }

        // If we must proceed with reconstruction (original logic path):
        const strongestQuakeIdFromDb = slugMatch[1];
        const quakeCountFromDb = slugMatch[2];
        let quakeData;
        try {
          const usgsUrl = `https://earthquake.usgs.gov/earthquakes/feed/v1.0/detail/${strongestQuakeIdFromDb}.geojson`;
          const response = await fetch(usgsUrl);
          if (!response.ok) { console.warn(`[${sourceName}] USGS fetch failed for ${strongestQuakeIdFromDb}: ${response.status} ${response.statusText}. Skipping.`); continue; }
          quakeData = await response.json();
        } catch (fetchError) { console.error(`[${sourceName}] Error fetching USGS data for ${strongestQuakeIdFromDb}: ${fetchError.message}. Skipping.`); continue; }
        if (!quakeData || !quakeData.properties) { console.warn(`[${sourceName}] Invalid or missing properties in USGS data for ${strongestQuakeIdFromDb}. Skipping.`); continue; }
        const locationName = quakeData.properties.place;
        const maxMagnitude = quakeData.properties.mag;
        if (!locationName || typeof locationName !== 'string') { console.warn(`[${sourceName}] Missing or invalid locationName for ${strongestQuakeIdFromDb}. Skipping.`); continue; }
        if (maxMagnitude === null || maxMagnitude === undefined || typeof maxMagnitude !== 'number') { console.warn(`[${sourceName}] Missing or invalid maxMagnitude for ${strongestQuakeIdFromDb}. Skipping.`); continue; }
        const locationSlug = locationName.toLowerCase().replace(/\s+/g, '-').replace(/[^a-z0-9-]/g, '');
        const newUrl = `https://earthquakeslive.com/cluster/${quakeCountFromDb}-quakes-near-${locationSlug}-up-to-m${maxMagnitude.toFixed(1)}-${strongestQuakeIdFromDb}`;
        clustersXml += `\n  <url><loc>${escapeXml(newUrl)}</loc><lastmod>${lastmod}</lastmod><changefreq>daily</changefreq><priority>0.7</priority></url>`;
      }
    } else { console.log(`[${sourceName}] No cluster definitions found in D1 table ClusterDefinitions.`); }
  } catch (error) {
    console.error(`[${sourceName}] Exception querying or processing cluster data from D1: ${error.message}`, error);
    return new Response(`<?xml version="1.0" encoding="UTF-8"?>\n<urlset xmlns="http://www.sitemaps.org/schemas/sitemap/0.9">\n<!-- Exception processing cluster data from D1: ${escapeXml(error.message)} -->\n</urlset>`, { headers: { "Content-Type": "application/xml", "Cache-Control": "public, max-age=3600" }});
  }
  const sitemapXML = `<?xml version="1.0" encoding="UTF-8"?>\n<urlset xmlns="http://www.sitemaps.org/schemas/sitemap/0.9">${clustersXml}\n</urlset>`;
  return new Response(sitemapXML, { headers: { "Content-Type": "application/xml", "Cache-Control": "public, max-age=10800" }});
}

async function handlePrerenderEarthquake(request, env, ctx, quakeIdPathSegment) {
  const sourceName = "prerender-earthquake";
  const siteUrl = "https://earthquakeslive.com";
  try {
    const parts = quakeIdPathSegment ? quakeIdPathSegment.split('-') : [];
    const usgsId = parts.length > 1 ? parts[parts.length - 1] : null;
    if (!usgsId) {
      console.error(`[${sourceName}] Could not extract usgs-id from quakeIdPathSegment: ${quakeIdPathSegment}`);
      return new Response(`<!DOCTYPE html><html><head><title>Error</title><meta name="robots" content="noindex"></head><body>Invalid earthquake identifier.</body></html>`, { status: 404, headers: { "Content-Type": "text/html", "Cache-Control": "public, s-maxage=3600" }});
    }
    const detailUrl = `https://earthquake.usgs.gov/earthquakes/feed/v1.0/detail/${usgsId}.geojson`;
    const response = await fetch(detailUrl);
    if (!response.ok) {
      console.error(`[${sourceName}] Failed to fetch earthquake data from ${detailUrl} (USGS ID: ${usgsId}): ${response.status}`);
      return new Response(`<!DOCTYPE html><html><head><title>Error</title><meta name="robots" content="noindex"></head><body>Earthquake data not found.</body></html>`, { status: 404, headers: { "Content-Type": "text/html", "Cache-Control": "public, s-maxage=3600" }});
    }
    const quakeData = await response.json();
    if (!quakeData || !quakeData.properties || !quakeData.geometry) {
      console.error(`[${sourceName}] Invalid earthquake data structure from ${detailUrl} (USGS ID: ${usgsId})`);
      return new Response(`<!DOCTYPE html><html><head><title>Error</title><meta name="robots" content="noindex"></head><body>Invalid earthquake data.</body></html>`, { status: 500, headers: { "Content-Type": "text/html", "Cache-Control": "public, s-maxage=3600" }});
    }
    const {mag, place, time} = quakeData.properties;
    const dateObj = new Date(time);
    const readableTime = dateObj.toLocaleString('en-US', { year: 'numeric', month: 'long', day: 'numeric', hour: '2-digit', minute: '2-digit', timeZoneName: 'short', timeZone: 'UTC' });
    const isoTime = dateObj.toISOString();
    const depth = quakeData.geometry.coordinates[2];
    const lat = quakeData.geometry.coordinates[1];
    const lon = quakeData.geometry.coordinates[0];
    const canonicalUrl = `${siteUrl}/quake/${quakeIdPathSegment}`;
    const usgsEventUrl = quakeData.properties.detail;
    const titleDate = dateObj.toLocaleDateString('en-US', { year: 'numeric', month: 'long', day: 'numeric', timeZone: 'UTC' });
    const pageTitle = `M ${mag} Earthquake - ${place} - ${titleDate} | Earthquakes Live`;
    const description = `Detailed report of the M ${mag} earthquake that struck near ${place} on ${titleDate} at ${dateObj.toLocaleTimeString('en-US', {hour: '2-digit', minute: '2-digit', timeZone: 'UTC'})} (UTC). Magnitude: ${mag}, Depth: ${depth} km. Location: ${lat.toFixed(2)}, ${lon.toFixed(2)}. Stay updated with Earthquakes Live.`;
    let significanceSentence = `This earthquake occurred at a depth of ${depth} km.`;
    if (depth < 70) significanceSentence = `This shallow earthquake (depth: ${depth} km) may have been felt by many people in the area.`;
    else if (depth > 300) significanceSentence = `This earthquake occurred very deep (depth: ${depth} km).`;

    // Format date for keywords: "month day year" e.g., "june 20 2025"
    const keywordDateFormatter = new Intl.DateTimeFormat('en-US', { month: 'long', day: 'numeric', year: 'numeric', timeZone: 'UTC' });
    const keywordDateString = keywordDateFormatter.format(dateObj).toLowerCase();

    const baseKeywords = `earthquake, ${place ? place.split(', ').join(', ') : ''}, M${mag}, seismic event, earthquake report`;
    const keywords = `${baseKeywords}, ${keywordDateString}`;

    const jsonLd = {
      "@context": "https://schema.org",
      "@type": "Event",
      "name": `M ${mag} - ${place}`,
      "description": description,
      "startDate": isoTime,
      "endDate": isoTime, // Setting endDate same as startDate for simplicity
      "eventStatus": "https://schema.org/EventHappened",
      "eventAttendanceMode": "https://schema.org/OfflineEventAttendanceMode",
      "location": {
        "@type": "Place",
        "name": place,
        "geo": {
          "@type": "GeoCoordinates",
          "latitude": lat,
          "longitude": lon,
          "elevation": -depth * 1000 // Schema.org uses meters for elevation, depth is in km
        }
      },
      "image": [
        "https://earthquakeslive.com/social-default-earthquake.png"
      ],
      "organizer": {
        "@type": "Organization",
        "name": "Earthquakes Live",
        "url": "https://earthquakeslive.com"
      },
      "identifier": quakeData.id,
      "url": canonicalUrl,
      "keywords": keywords.toLowerCase()
    };
    if (usgsEventUrl) jsonLd.sameAs = usgsEventUrl;

    const html = `<!DOCTYPE html><html lang="en"><head><meta charset="UTF-8"><meta name="viewport" content="width=device-width, initial-scale=1.0"><title>${escapeXml(pageTitle)}</title><meta name="description" content="${escapeXml(description)}"><meta name="keywords" content="${escapeXml(keywords.toLowerCase())}"><link rel="canonical" href="${escapeXml(canonicalUrl)}"><meta name="twitter:card" content="summary_large_image"><meta name="twitter:site" content="@builtbyvibes"><meta property="og:title" content="${escapeXml(pageTitle)}"><meta property="og:description" content="${escapeXml(description)}"><meta property="og:url" content="${escapeXml(canonicalUrl)}"><meta property="og:type" content="website"><meta property="og:image" content="https://earthquakeslive.com/social-default-earthquake.png"><script type="application/ld+json">${JSON.stringify(jsonLd, null, 2)}</script></head><body><h1>${escapeXml(pageTitle)}</h1><p><strong>Time:</strong> ${escapeXml(readableTime)}</p><p><strong>Location:</strong> ${escapeXml(place)}</p><p><strong>Coordinates:</strong> ${lat.toFixed(4)}°N, ${lon.toFixed(4)}°E</p><p><strong>Magnitude:</strong> M ${mag}</p><p><strong>Depth:</strong> ${depth} km</p><p>${escapeXml(significanceSentence)}</p>${usgsEventUrl ? `<p><a href="${escapeXml(usgsEventUrl)}" target="_blank" rel="noopener noreferrer">View on USGS Event Page</a></p>` : ''}<div id="root"></div><script type="module" src="/src/main.jsx"></script></body></html>`;
    return new Response(html, { headers: { "Content-Type": "text/html", "Cache-Control": "public, s-maxage=3600" }});
  } catch (error) {
    console.error(`[${sourceName}] Error: ${error.message}`, error);
    return new Response(`<!DOCTYPE html><html><head><title>Error</title><meta name="robots" content="noindex"></head><body>Error prerendering earthquake page.</body></html>`, { status: 500, headers: { "Content-Type": "text/html", "Cache-Control": "public, s-maxage=3600" }});
  }
}

async function handlePrerenderCluster(request, env, ctx, urlSlugParam) {
  const sourceName = "prerender-cluster";
  const siteUrl = "https://earthquakeslive.com";
  const urlSlug = urlSlugParam;
  const slugRegex = /^(\d+)-quakes-near-.*?([a-zA-Z0-9]+)$/;
  const match = urlSlug.match(slugRegex);
  if (!match) {
    console.warn(`[${sourceName}] Invalid cluster URL slug format: ${urlSlug}`);
    return new Response(`<!DOCTYPE html><html><head><title>Not Found</title><meta name="robots" content="noindex"></head><body>Invalid cluster URL format.</body></html>`, { status: 404, headers: { "Content-Type": "text/html", "Cache-Control": "public, s-maxage=3600" }});
  }
  const extractedCount = match[1];
  const extractedStrongestQuakeId = match[2];
  const clusterIdForD1Query = `overview_cluster_${extractedStrongestQuakeId}_${extractedCount}`;
  if (!env.DB) {
    console.error(`[${sourceName}] D1 Database (env.DB) not configured for prerendering cluster.`);
    return new Response(`<!DOCTYPE html><html><head><title>Error</title><meta name="robots" content="noindex"></head><body>Service configuration error.</body></html>`, { status: 500, headers: { "Content-Type": "text/html", "Cache-Control": "public, s-maxage=3600" }});
  }
  try {
    // Use 'slug' to query, as clusterIdForD1Query is a slug.
    // Align selected columns with prerender-cluster.integration.test.js expectations
    const stmt = env.DB.prepare("SELECT id, slug, title, description, earthquakeIds, strongestQuakeId, updatedAt, locationName, maxMagnitude, startTime, endTime, quakeCount FROM ClusterDefinitions WHERE slug = ?").bind(clusterIdForD1Query);
    const clusterInfo = await stmt.first();
    if (!clusterInfo) {
      console.warn(`[${sourceName}] Cluster definition not found in D1 for slug: ${clusterIdForD1Query} (derived from URL slug: ${urlSlug})`);
      return new Response(`<!DOCTYPE html><html><head><title>Not Found</title><meta name="robots" content="noindex"></head><body>Cluster not found.</body></html>`, { status: 404, headers: { "Content-Type": "text/html", "Cache-Control": "public, s-maxage=3600" }});
    }
    let earthquakeIds;
    try { earthquakeIds = typeof clusterInfo.earthquakeIds === 'string' ? JSON.parse(clusterInfo.earthquakeIds) : clusterInfo.earthquakeIds; }
    catch (e) { console.error(`[${sourceName}] Error parsing earthquakeIds for D1 Query ID ${clusterIdForD1Query}: ${e.message}`); return new Response(`<!DOCTYPE html><html><head><title>Error</title><meta name="robots" content="noindex"></head><body>Error processing cluster data.</body></html>`, { status: 500, headers: { "Content-Type": "text/html", "Cache-Control": "public, s-maxage=3600" }}); }
    const d1StrongestQuakeId = clusterInfo.strongestQuakeId;
    const { updatedAt } = clusterInfo;
    const numEvents = earthquakeIds ? earthquakeIds.length : 0;
    const canonicalUrl = `${siteUrl}/cluster/${urlSlug}`;
    const formattedUpdatedAt = new Date(updatedAt).toLocaleString('en-US', { year: 'numeric', month: 'long', day: 'numeric', hour: '2-digit', minute: '2-digit', timeZoneName: 'short', timeZone: 'UTC' });
    let strongestQuakeDetails = null, pageTitle, description, bodyContent, keywords;
    if (d1StrongestQuakeId) {
      try {
        const quakeDetailUrl = `https://earthquake.usgs.gov/earthquakes/feed/v1.0/detail/${d1StrongestQuakeId}.geojson`;
        const res = await fetch(quakeDetailUrl);
        if (res.ok) {
          const quakeData = await res.json();
          if (quakeData && quakeData.properties) { strongestQuakeDetails = { mag: quakeData.properties.mag, place: quakeData.properties.place, time: new Date(quakeData.properties.time).toLocaleString('en-US', { year: 'numeric', month: 'long', day: 'numeric', hour: '2-digit', minute: '2-digit', timeZoneName: 'short', timeZone: 'UTC' }), id: quakeData.id, url: quakeData.properties.detail, latitude: quakeData.geometry?.coordinates?.[1], longitude: quakeData.geometry?.coordinates?.[0] }; }
        } else { console.warn(`[${sourceName}] Failed to fetch strongest quake details for ${d1StrongestQuakeId}: ${res.status}`); }
      } catch (e) { console.error(`[${sourceName}] Error fetching strongest quake details for ${d1StrongestQuakeId}: ${e.message}`); }
    }
    if (strongestQuakeDetails) {
      pageTitle = `Earthquake Cluster near ${strongestQuakeDetails.place} | Earthquakes Live`;
      description = `Explore an active earthquake cluster near ${strongestQuakeDetails.place}, featuring ${numEvents} seismic events. The largest event in this sequence is a M ${strongestQuakeDetails.mag}. Updated ${formattedUpdatedAt}.`;
      keywords = `earthquake cluster, seismic sequence, ${strongestQuakeDetails.place ? strongestQuakeDetails.place.split(', ').join(', ') : ''}, tectonic activity, M${strongestQuakeDetails.mag}`;
      bodyContent = `<p>This page provides details about an earthquake cluster located near <strong>${escapeXml(strongestQuakeDetails.place)}</strong>.</p><p>This cluster contains <strong>${numEvents}</strong> individual seismic events.</p><p>The most significant earthquake in this cluster is a <strong>M ${strongestQuakeDetails.mag}</strong>, which occurred on ${escapeXml(strongestQuakeDetails.time)}.</p>${strongestQuakeDetails.url ? `<p><a href="${escapeXml(strongestQuakeDetails.url)}" target="_blank" rel="noopener noreferrer">View details for the largest event on USGS</a></p>` : ''}<p><em>Cluster information last updated: ${escapeXml(formattedUpdatedAt)}.</em></p>`;
    } else {
      pageTitle = `Earthquake Cluster Summary (${numEvents} Events) | Earthquakes Live`;
      description = `Details of an earthquake cluster containing ${numEvents} seismic events. This cluster is identified by the strongest quake ID: ${extractedStrongestQuakeId}. Updated ${formattedUpdatedAt}.`;
      keywords = `earthquake cluster, seismic sequence, ${extractedStrongestQuakeId}, tectonic activity`;
      bodyContent = `<p>This page provides details about an earthquake cluster associated with the primary event ID <strong>${escapeXml(extractedStrongestQuakeId)}</strong>.</p><p>This cluster contains <strong>${numEvents}</strong> individual seismic events.</p><p><em>Cluster information last updated: ${escapeXml(formattedUpdatedAt)}.</em></p><p><em>Further details about the most significant event in this cluster are currently unavailable.</em></p>`;
    }
    const jsonLd = { "@context": "https://schema.org", "@type": "CollectionPage", name: pageTitle, description, url: canonicalUrl, dateModified: new Date(updatedAt).toISOString(), keywords: keywords.toLowerCase() };
    if (strongestQuakeDetails) {
      jsonLd.about = { "@type": "Event", name: `M ${strongestQuakeDetails.mag} - ${strongestQuakeDetails.place}`, identifier: strongestQuakeDetails.id, ... (strongestQuakeDetails.url && { url: strongestQuakeDetails.url }) };
      if (typeof strongestQuakeDetails.latitude === 'number' && typeof strongestQuakeDetails.longitude === 'number') { jsonLd.location = { "@type": "Place", name: strongestQuakeDetails.place, geo: { "@type": "GeoCoordinates", latitude: strongestQuakeDetails.latitude, longitude: strongestQuakeDetails.longitude }}; }
    }
    const html = `<!DOCTYPE html><html lang="en"><head><meta charset="UTF-8"><meta name="viewport" content="width=device-width, initial-scale=1.0"><title>${escapeXml(pageTitle)}</title><meta name="description" content="${escapeXml(description)}"><meta name="keywords" content="${escapeXml(keywords.toLowerCase())}"><link rel="canonical" href="${escapeXml(canonicalUrl)}"><meta name="twitter:card" content="summary_large_image"><meta name="twitter:site" content="@builtbyvibes"><meta property="og:title" content="${escapeXml(pageTitle)}"><meta property="og:description" content="${escapeXml(description)}"><meta property="og:url" content="${escapeXml(canonicalUrl)}"><meta property="og:type" content="website"><meta property="og:image" content="https://earthquakeslive.com/social-default-earthquake.png"><script type="application/ld+json">${JSON.stringify(jsonLd, null, 2)}</script></head><body><h1>${escapeXml(pageTitle)}</h1>${bodyContent}<p>Explore the live map and detailed list of events in this cluster on our interactive platform.</p><div id="root"></div><script type="module" src="/src/main.jsx"></script></body></html>`;
    return new Response(html, { headers: { "Content-Type": "text/html", "Cache-Control": "public, s-maxage=1800" }});
  } catch (error) {
    console.error(`[${sourceName}] Error processing cluster slug ${urlSlug} (D1 ID: ${clusterIdForD1Query || 'not_constructed'}): ${error.message}`, error);
    return new Response(`<!DOCTYPE html><html><head><title>Error</title><meta name="robots" content="noindex"></head><body>Error prerendering cluster page.</body></html>`, { status: 500, headers: { "Content-Type": "text/html", "Cache-Control": "public, s-maxage=3600" }});
  }
}

async function handleEarthquakeDetailRequest(request, env, ctx, event_id) {
  const sourceName = "earthquake-detail-handler";
  const DATA_FRESHNESS_THRESHOLD_MS = 60 * 60 * 1000;
  const DB = env.DB;

  if (!DB) {
    console.error(`[${sourceName}] D1 Database (DB) not configured for event: ${event_id}. Proceeding to USGS fetch only.`);
  } else {
    try {
      console.log(`[${sourceName}] Querying D1 for event: ${event_id}`);
      const stmt = DB.prepare("SELECT geojson_feature, retrieved_at FROM EarthquakeEvents WHERE id = ?").bind(event_id);
      const result = await stmt.first();
      if (result && result.retrieved_at && (Date.now() - result.retrieved_at < DATA_FRESHNESS_THRESHOLD_MS)) {
        console.log(`[${sourceName}] Fresh data found in D1 for event: ${event_id}. Freshness: ${Date.now() - result.retrieved_at}ms.`);
        return new Response(result.geojson_feature, { headers: { 'Content-Type': 'application/json', 'X-Data-Source': 'D1-Cache' }});
      }
      if (result) console.log(`[${sourceName}] Data for event ${event_id} found in D1 but is stale (retrieved_at: ${result.retrieved_at}). Proceeding to USGS fetch.`);
      else console.log(`[${sourceName}] Event ${event_id} not found in D1. Proceeding to USGS fetch.`);
    } catch (d1Error) {
      console.error(`[${sourceName}] D1 query error for event ${event_id}: ${d1Error.message}. Falling back to USGS.`, d1Error);
    }
  }

  try {
    const usgsUrl = `https://earthquake.usgs.gov/earthquakes/feed/v1.0/detail/${event_id}.geojson`;
    console.log(`[${sourceName}] Fetching event ${event_id} from USGS: ${usgsUrl}`);
    let usgsResponse;
    try { usgsResponse = await fetch(usgsUrl); }
    catch (fetchError) { console.error(`[${sourceName}] USGS API fetch failed for ${usgsUrl}: ${fetchError.message}`, fetchError); return jsonErrorResponse(`USGS API fetch failed: ${fetchError.message}`, 502, sourceName); }

    if (!usgsResponse.ok) {
      console.error(`[${sourceName}] Error fetching data from USGS API (${usgsUrl}): ${usgsResponse.status} ${usgsResponse.statusText}`);
      return jsonErrorResponse(`Error fetching data from USGS API: ${usgsResponse.status} ${usgsResponse.statusText}`, 502, sourceName, usgsResponse.status);
    }
    const geojsonFeature = await usgsResponse.json();

    if (DB) {
      const retrieved_at = Date.now();
      const geojson_feature_string = JSON.stringify(geojsonFeature);
      const id = geojsonFeature.id;
      const event_time = geojsonFeature.properties?.time;
      const latitude = geojsonFeature.geometry?.coordinates?.[1];
      const longitude = geojsonFeature.geometry?.coordinates?.[0];
      const depth = geojsonFeature.geometry?.coordinates?.[2];
      const magnitude = geojsonFeature.properties?.mag;
      const place = geojsonFeature.properties?.place;

      if (id == null || event_time == null || latitude == null || longitude == null || depth == null || magnitude == null || place == null) {
        console.warn(`[${sourceName}] Skipping D1 upsert for event ${id} due to missing critical GeoJSON properties.`);
      } else {
        const usgs_detail_json_url = usgsUrl;
        const upsertStmt = `INSERT INTO EarthquakeEvents (id, event_time, latitude, longitude, depth, magnitude, place, usgs_detail_url, geojson_feature, retrieved_at) VALUES (?, ?, ?, ?, ?, ?, ?, ?, ?, ?) ON CONFLICT(id) DO UPDATE SET event_time=excluded.event_time, latitude=excluded.latitude, longitude=excluded.longitude, depth=excluded.depth, magnitude=excluded.magnitude, place=excluded.place, usgs_detail_url=excluded.usgs_detail_url, geojson_feature=excluded.geojson_feature, retrieved_at=excluded.retrieved_at;`;
        const d1WritePromise = DB.prepare(upsertStmt).bind(id, event_time, latitude, longitude, depth, magnitude, place, usgs_detail_json_url, geojson_feature_string, retrieved_at).run()
          .then(({ success, error }) => {
            if (success) console.log(`[${sourceName}] Successfully upserted event ${id} into D1 from USGS fallback.`);
            else console.error(`[${sourceName}] Failed to upsert event ${id} into D1 from USGS fallback: ${error}`);
          }).catch(err => console.error(`[${sourceName}] Exception during D1 upsert for event ${id} from USGS fallback: ${err.message}`, err));
        ctx.waitUntil(d1WritePromise);
      }
    } else { console.log(`[${sourceName}] DB not available, skipping D1 upsert for event ${event_id} after USGS fetch.`); }
    return new Response(JSON.stringify(geojsonFeature), { headers: { 'Content-Type': 'application/json', 'X-Data-Source': 'USGS-API' }});
  } catch (usgsOrGeneralError) {
    console.error(`[${sourceName}] Error during USGS fetch/processing or other general error for event ${event_id}: ${usgsOrGeneralError.message}`, usgsOrGeneralError);
    return jsonErrorResponse(`Error processing earthquake detail request: ${usgsOrGeneralError.message}`, 500, sourceName);
  }
}


// === Main Exported Worker Object ===

export default {
  async fetch(request, env, ctx) {
    const url = new URL(request.url);
    const pathname = url.pathname;

    // Prerendering for crawlers
    if (isCrawler(request)) {
      if (pathname.startsWith("/quake/")) {
        const quakeIdPathSegment = pathname.substring("/quake/".length);
        if (quakeIdPathSegment) return handlePrerenderEarthquake(request, env, ctx, quakeIdPathSegment);
      } else if (pathname.startsWith("/cluster/")) {
        const clusterId = pathname.substring("/cluster/".length);
        if (clusterId) return handlePrerenderCluster(request, env, ctx, clusterId);
      }
    }

    // Sitemap routes
    if (pathname === "/sitemap-index.xml") return handleSitemapIndexRequest(request, env, ctx);
    if (pathname === "/sitemap-static-pages.xml") return handleStaticPagesSitemapRequest(request, env, ctx);
<<<<<<< HEAD
    // Route for the new earthquake sitemap index and paginated sitemaps (reverted to /sitemaps/ prefix)
    if (pathname === "/sitemaps/earthquakes-index.xml" || pathname.startsWith("/sitemaps/earthquakes-")) {
=======
    // Route for the new earthquake sitemap index and paginated sitemaps (now at root level)
    if (pathname === "/earthquakes-sitemap-index.xml" || pathname.startsWith("/earthquakes-sitemap-")) {
>>>>>>> 1c5f0ebd
      return handlePaginatedEarthquakesSitemap({ request, env, ctx });
    }
    if (pathname === "/sitemap-clusters.xml") return handleClustersSitemapRequest(request, env, ctx);

    // API routes
    if (pathname === "/api/usgs-proxy") {
      // Call the imported KV-enabled proxy handler
      // Pass the entire ctx as executionContext, consistent with scheduled handler
      return kvEnabledUsgsProxyHandler({ request, env, executionContext: ctx });
    }
    if (pathname.startsWith("/api/earthquake/")) {
      const parts = pathname.split('/');
      if (parts.length === 4 && parts[3]) {
        try {
          const event_id = decodeURIComponent(parts[3]);
          return handleEarthquakeDetailRequest(request, env, ctx, event_id);
        } catch (e) {
          if (e instanceof URIError) return jsonErrorResponse("Invalid event_id encoding", 400, "worker-router-earthquake-decode");
          console.error(`[worker-fetch-earthquake] Unexpected error: ${e.message}`, e);
          return jsonErrorResponse("Error processing earthquake request", 500, "worker-router-earthquake-unexpected");
        }
      } else {
        return jsonErrorResponse("Invalid earthquake event ID path", 400, "worker-router-earthquake-format");
      }
    }

    if (pathname === '/api/cluster-detail-with-quakes' && request.method === 'GET') {
      return handleGetClusterWithQuakes({ request, env, ctx });
    }

    if (pathname === '/api/calculate-clusters' && request.method === 'POST') {
      return handlePostCalculateClusters({ request, env, ctx });
    }

    if (pathname === '/api/get-earthquakes' && request.method === 'GET') {
      // Note: handleGetEarthquakes is an onRequestGet style handler,
      // so it expects a context object similar to Pages Functions.
      // We pass { request, env, ctx } to provide necessary bindings and execution context.
      return handleGetEarthquakes({ request, env, ctx });
    }

    if (pathname === '/api/batch-usgs-fetch' && request.method === 'GET') {
      // This new endpoint is for manually triggering historical data fetches.
      // It expects 'startDate' and 'endDate' query parameters.
      return handleBatchUsgsFetch({ request, env, ctx });
    }

    // Serve static assets from ASSETS binding
    try {
      if (!env.ASSETS) {
        console.error("[worker-fetch] env.ASSETS binding is not available.");
        return new Response("Static asset serving is not configured.", { status: 500 });
      }
      // Attempt to fetch the request directly from the ASSETS binding.
      // This will serve static files like CSS, JS, images, and also index.html for SPA routes
      // if 'not_found_handling = "single-page-application"' is correctly configured for the [assets] in wrangler.toml.
      return env.ASSETS.fetch(request);
    } catch (e) {
      console.error(`[worker-fetch] Error fetching from ASSETS for ${pathname}: ${e.message}`, e);
      return new Response("An error occurred while serving static assets.", { status: 500 });
    }
  },

  async scheduled(event, env, ctx) {
    console.log(`[worker-scheduled] Cron Triggered at ${new Date(event.scheduledTime).toISOString()}`);

    if (!env.DB) {
      console.error("[worker-scheduled] D1 Database (DB) binding not found.");
      return;
    }

    const USGS_FEED_URL = "https://earthquake.usgs.gov/earthquakes/feed/v1.0/summary/all_hour.geojson"; // Reverted to all_hour
    const proxyRequestUrl = `https://dummy-host/api/usgs-proxy?apiUrl=${encodeURIComponent(USGS_FEED_URL)}&isCron=true`; // Added isCron=true
    // Note: 'dummy-host' is used because new Request() requires a full URL.
    // The host itself doesn't matter when calling the handler directly as below,
    // but the URL structure (pathname, searchParams) is important.

    console.log(`[worker-scheduled] Cron Triggered. Will invoke KV-enabled proxy for URL: ${USGS_FEED_URL}`);

    try {
      // Construct a Request object as expected by the kvEnabledUsgsProxyHandler
      const scheduledRequest = new Request(proxyRequestUrl, {
        method: "GET",
        headers: {
          "User-Agent": "CloudflareWorker-ScheduledTask/1.0",
          // Add any other headers the proxy might expect or that are useful for logging/tracing
        }
      });

      // Call the KV-enabled proxy handler directly.
      // The handler function `kvEnabledUsgsProxyHandler` expects an object similar to the Pages Function context.
      // We pass `ctx.waitUntil` for any background tasks the proxy needs to perform (like KV writes).
      ctx.waitUntil(
        kvEnabledUsgsProxyHandler({ // This is handleUsgsProxy
          request: scheduledRequest,
          env: env,
          executionContext: ctx, // Pass the entire ctx object
          // 'params' and 'next' are not used by this specific handler, so not passed.
        })
        .then(response => {
          // Log the outcome of the proxy call from the scheduled task
          if (response.ok) {
            console.log(`[worker-scheduled] KV-enabled proxy call successful (Status: ${response.status}) for ${USGS_FEED_URL}. KV store and D1 should be updated if changes were found.`);
          } else {
            // Attempt to read the error response body if possible
            response.text().then(text => {
              console.error(`[worker-scheduled] KV-enabled proxy call failed (Status: ${response.status}) for ${USGS_FEED_URL}. Response: ${text}`);
            }).catch(() => {
              console.error(`[worker-scheduled] KV-enabled proxy call failed (Status: ${response.status}) for ${USGS_FEED_URL}. Unable to read response body.`);
            });
          }
        })
        .catch(err => {
          console.error(`[worker-scheduled] Error invoking kvEnabledUsgsProxyHandler: ${err.message}`, err.stack);
        })
      );

    } catch (error) {
      console.error(`[worker-scheduled] Unhandled error setting up scheduled proxy call: ${error.message}`, error.stack);
    }
  }
};<|MERGE_RESOLUTION|>--- conflicted
+++ resolved
@@ -463,13 +463,9 @@
     // Sitemap routes
     if (pathname === "/sitemap-index.xml") return handleSitemapIndexRequest(request, env, ctx);
     if (pathname === "/sitemap-static-pages.xml") return handleStaticPagesSitemapRequest(request, env, ctx);
-<<<<<<< HEAD
     // Route for the new earthquake sitemap index and paginated sitemaps (reverted to /sitemaps/ prefix)
     if (pathname === "/sitemaps/earthquakes-index.xml" || pathname.startsWith("/sitemaps/earthquakes-")) {
-=======
-    // Route for the new earthquake sitemap index and paginated sitemaps (now at root level)
-    if (pathname === "/earthquakes-sitemap-index.xml" || pathname.startsWith("/earthquakes-sitemap-")) {
->>>>>>> 1c5f0ebd
+
       return handlePaginatedEarthquakesSitemap({ request, env, ctx });
     }
     if (pathname === "/sitemap-clusters.xml") return handleClustersSitemapRequest(request, env, ctx);
