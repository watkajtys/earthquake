import { onRequest } from './[[catchall]]';
import { vi, describe, it, expect, beforeEach } from 'vitest';

<<<<<<< HEAD
import { MIN_SIGNIFICANT_MAGNITUDE, isEventSignificant } from '../src/utils/significanceUtils.js';
=======
import { MIN_SIGNIFICANT_MAGNITUDE } from '../src/utils/significanceUtils.js';
>>>>>>> 8c92f059

// --- Mocks for Cloudflare Environment ---
const mockCache = {
  match: vi.fn(),
  put: vi.fn().mockResolvedValue(undefined),
};
global.caches = {
  default: mockCache,
  open: vi.fn().mockResolvedValue(mockCache)
};

// --- Helper to create mock context ---
const createMockContext = (request, env = {}, cf = {}, mockDbResults = { results: [] }) => {
  const waitUntilPromises = [];
  const mockDbInstance = {
    prepare: vi.fn().mockReturnThis(),
    bind: vi.fn().mockReturnThis(),
    first: vi.fn(),
    run: vi.fn(),
    all: vi.fn().mockResolvedValue(mockDbResults), // Default to empty results
  };

  return {
    request,
    env: {
      DB: mockDbInstance,
      CLUSTER_KV: {
        get: vi.fn(),
        put: vi.fn(),
        list: vi.fn().mockResolvedValue({ keys: [], list_complete: true, cursor: undefined }),
      },
      ASSETS: {
          fetch: vi.fn().mockResolvedValue(new Response("SPA fallback", { headers: { 'Content-Type': 'text/html'}}))
      },
      ...env, // Allow overriding DB or other env vars if needed for specific tests
    },
    params: {},
    waitUntil: vi.fn((promise) => { waitUntilPromises.push(promise); }),
    next: vi.fn().mockResolvedValue(new Response("Fallback to env.ASSETS.fetch for static assets", { status: 200 })),
    cf,
    _awaitWaitUntilPromises: async () => { await Promise.all(waitUntilPromises); }
  };
};

// SITEMAP_PAGE_SIZE from the main module, assuming it's 40000 for tests
const SITEMAP_PAGE_SIZE_FOR_TEST = 40000;
// const MIN_FEELABLE_MAGNITUDE_FOR_TEST = 2.5; // Replaced by import


describe('Paginated Earthquake Sitemaps Handler (D1)', () => {
    beforeEach(() => {
        vi.resetAllMocks();
        mockCache.match.mockReset();
        mockCache.put.mockReset();
    });

    it('/sitemaps/earthquakes-1.xml should return XML with only significant earthquakes', async () => {
        const now = Date.now();
        const nowInSeconds = Math.floor(now / 1000);

        const mockDbResults = {
            results: [
                // 1. Significant by magnitude
                {
                    id: "ev_sig_mag", magnitude: MIN_SIGNIFICANT_MAGNITUDE, place: "Big Quake City",
                    event_time: nowInSeconds - 3600, geojson_feature: JSON.stringify({ properties: { updated: now } })
                },
                // 2. Significant by product (moment-tensor)
                {
                    id: "ev_sig_product", magnitude: 4.4, place: "Faulty Towers",
                    event_time: nowInSeconds - 7200, geojson_feature: JSON.stringify({
                        properties: { updated: now - 10000, products: { "moment-tensor": [{}] } }
                    })
                },
                // 3. Not significant
                {
                    id: "ev_not_significant", magnitude: 4.4, place: "Quiet Corner",
                    event_time: nowInSeconds - 5000, geojson_feature: JSON.stringify({ properties: { updated: now - 2000 } })
                },
                // 4. Also not significant (below 2.5)
                {
                    id: "ev_too_small", magnitude: 1.2, place: "Tiny Town",
                    event_time: nowInSeconds - 8000, geojson_feature: JSON.stringify({ properties: { updated: now - 15000 } })
                }
            ]
        };

        const request = new Request('http://localhost/sitemaps/earthquakes-1.xml');
        // The mock now returns ALL results >= 2.5, as the code will filter them.
        const context = createMockContext(request, {}, {}, mockDbResults);

        const response = await onRequest(context);
        const text = await response.text();

        expect(response.status).toBe(200);
        expect(response.headers.get('Content-Type')).toContain('application/xml');

        // The DB query should now fetch all quakes >= 2.5 for in-code filtering
        expect(context.env.DB.bind).toHaveBeenCalledWith(2.5, SITEMAP_PAGE_SIZE_FOR_TEST, 0);

        expect(text).toContain('<urlset');

        const expectedUrl1 = `https://earthquakeslive.com/quake/m${MIN_SIGNIFICANT_MAGNITUDE.toFixed(1)}-big-quake-city-ev_sig_mag`;
        expect(text).toContain(`<loc>${expectedUrl1}</loc>`);

        const expectedUrl2 = `https://earthquakeslive.com/quake/m4.4-faulty-towers-ev_sig_product`;
        expect(text).toContain(`<loc>${expectedUrl2}</loc>`);

        expect(text).not.toContain("ev_not_significant");
        expect(text).not.toContain("ev_too_small");

        const urlCount = (text.match(/<url>/g) || []).length;
        expect(urlCount).toBe(2); // Only the 2 significant events
    });

    it('/sitemaps/earthquakes-1.xml should use event_time if geojson_feature or properties.updated is missing/invalid', async () => {
        const eventTime1 = Math.floor(Date.now() / 1000) - 86400;

        const mockDbResults = {
            results: [
                {
                    id: "ev_no_geojson", magnitude: 5.0, place: "No GeoJSON Here", event_time: eventTime1
                }
            ]
        };

        const request = new Request('http://localhost/sitemaps/earthquakes-1.xml');
        const context = createMockContext(request, {}, {}, mockDbResults);
        const response = await onRequest(context);
        const text = await response.text();

        expect(response.status).toBe(200);
        const expectedUrl1 = `https://earthquakeslive.com/quake/m5.0-no-geojson-here-ev_no_geojson`;
        expect(text).toContain(`<loc>${expectedUrl1}</loc>`);
        expect(text).toContain(`<lastmod>${new Date(eventTime1 * 1000).toISOString()}</lastmod>`);
        const urlCount = (text.match(/<url>/g) || []).length;
        expect(urlCount).toBe(1);
    });

    it('/sitemaps/earthquakes-1.xml should handle D1 query error for a page', async () => {
        const request = new Request('http://localhost/sitemaps/earthquakes-1.xml');
        const context = createMockContext(request);
        context.env.DB.prepare = vi.fn().mockReturnThis();
        context.env.DB.bind = vi.fn().mockReturnThis(); // Ensure bind is also mocked before all
        context.env.DB.all = vi.fn().mockRejectedValue(new Error("D1 unavailable for page"));

        const response = await onRequest(context);
        expect(response.status).toBe(500); // Errors should be 500
        const text = await response.text();
        expect(text).toContain("<!-- Error processing page 1: D1 unavailable for page -->");
    });

    it('should handle D1 not configured for a paginated earthquake sitemap request', async () => {
        // Test a page request
        const request = new Request('http://localhost/sitemaps/earthquakes-1.xml'); // Corrected path
        const context = createMockContext(request, { DB: undefined });
        const response = await onRequest(context);
        expect(response.status).toBe(500);
        const text = await response.text();
        expect(text).toContain("<message>Database not configured</message>");
    });

    it('/sitemaps/earthquakes-1.xml should handle empty results from D1 for a page', async () => {
        const request = new Request('http://localhost/sitemaps/earthquakes-1.xml'); // Corrected path
        const context = createMockContext(request); // Defaults to empty results

        const response = await onRequest(context);
        expect(response.status).toBe(200);
        const text = await response.text();
        expect(text).toContain("<!-- No events for page 1 -->");
        expect(text).not.toContain("<loc>");
    });

    it('/sitemaps/earthquakes-1.xml should return an empty set if no events are significant', async () => {
        const now = Date.now();
        const mockDbResults = {
            results: [
                 {
                    id: "ev_not_significant_1", magnitude: 4.4, place: "Almost Significant",
                    event_time: Math.floor(now / 1000),
                    geojson_feature: JSON.stringify({ properties: { updated: now } })
                },
                {
                    id: "ev_not_significant_2", magnitude: 3.0, place: "Not even close",
                    event_time: Math.floor(now / 1000),
                    geojson_feature: JSON.stringify({ properties: { updated: now } })
                },
            ]
        };

        const request = new Request('http://localhost/sitemaps/earthquakes-1.xml');
        const context = createMockContext(request, {}, {}, mockDbResults);
        const response = await onRequest(context);
        const text = await response.text();

        expect(response.status).toBe(200);
        expect(text).toContain("<!-- No significant events for page 1 -->");
        const urlCount = (text.match(/<url>/g) || []).length;
        expect(urlCount).toBe(0);
    });

    it('/sitemaps/earthquakes-1.xml should skip events with missing id or place from D1', async () => {
        const now = Date.now();
        const adjustedMockEvents = {
            results: [
                 {
                    /* id missing */ magnitude: 5.5, place: "Valid Place",
                    event_time: Math.floor(now / 1000),
                    geojson_feature: JSON.stringify({ properties: { updated: now } })
                },
                {
                    id: "ev_no_place", magnitude: 4.2, /* place missing */
                    event_time: Math.floor(now / 1000),
                    geojson_feature: JSON.stringify({ properties: { updated: now } })
                },
                 {
                    id: "ev_valid", magnitude: 6.0, place: "Proper Event",
                    event_time: Math.floor(now / 1000) - 3600,
                    geojson_feature: JSON.stringify({ properties: { updated: now - 10000 } })
                },
            ]
        };


        const request = new Request('http://localhost/sitemaps/earthquakes-1.xml'); // Corrected path
        const context = createMockContext(request, {}, {}, adjustedMockEvents);
        const response = await onRequest(context);
        const text = await response.text();

        expect(response.status).toBe(200);
        expect(context.env.DB.bind).toHaveBeenCalledWith(2.5, SITEMAP_PAGE_SIZE_FOR_TEST, 0);

        const expectedUrl = `https://earthquakeslive.com/quake/m6.0-proper-event-ev_valid`;
        expect(text).toContain(`<loc>${expectedUrl}</loc>`);
        const urlCount = (text.match(/<url>/g) || []).length;
        expect(urlCount).toBe(1); // Only the fully valid entry
    });

    it('/sitemaps/earthquakes-1.xml should skip events with invalid lastmodTimestamp after fallbacks', async () => {
        const mockEvents = {
            results: [
                {
                    id: "ev_invalid_time", magnitude: 5.0, place: "Invalid Time",
                    event_time: null,
                    geojson_feature: JSON.stringify({ properties: { updated: "bad-date-string" }})
                },
                {
                    id: "ev_valid_time", magnitude: 5.1, place: "Valid Time",
                    event_time: Math.floor(Date.now() / 1000) - 7200, // valid
                    geojson_feature: JSON.stringify({ properties: { updated: "another-bad-string" }})
                }
            ]
        };
        const request = new Request('http://localhost/sitemaps/earthquakes-1.xml'); // Corrected path
        const context = createMockContext(request, {}, {}, mockEvents);
        const response = await onRequest(context);
        const text = await response.text();

        expect(response.status).toBe(200);
        expect(context.env.DB.bind).toHaveBeenCalledWith(2.5, SITEMAP_PAGE_SIZE_FOR_TEST, 0);

        const expectedUrl = `https://earthquakeslive.com/quake/m5.1-valid-time-ev_valid_time`;
        expect(text).toContain(`<loc>${expectedUrl}</loc>`); // Only the one with valid event_time
        const urlCount = (text.match(/<url>/g) || []).length;
        expect(urlCount).toBe(1);
    });

    it('should correctly handle requests for page numbers in paginated sitemap', async () => {
        const requestPage2 = new Request('http://localhost/sitemaps/earthquakes-2.xml'); // Corrected path
        const contextPage2 = createMockContext(requestPage2); // Empty results for simplicity

        await onRequest(contextPage2);
        expect(contextPage2.env.DB.prepare).toHaveBeenCalled(); // Simplified check
        // Offset for page 2 = (2 - 1) * SITEMAP_PAGE_SIZE_FOR_TEST
        expect(contextPage2.env.DB.bind).toHaveBeenCalledWith(2.5, SITEMAP_PAGE_SIZE_FOR_TEST, SITEMAP_PAGE_SIZE_FOR_TEST);


        const requestInvalidPage = new Request('http://localhost/sitemaps/earthquakes-abc.xml'); // Corrected path
        const contextInvalidPage = createMockContext(requestInvalidPage);
        const responseInvalid = await onRequest(contextInvalidPage);
        expect(responseInvalid.status).toBe(404);

        const requestPageZero = new Request('http://localhost/sitemaps/earthquakes-0.xml'); // Corrected path
        const contextPageZero = createMockContext(requestPageZero);
        const responseZero = await onRequest(contextPageZero);
        expect(responseZero.status).toBe(400); // Invalid page number
    });
});<|MERGE_RESOLUTION|>--- conflicted
+++ resolved
@@ -1,12 +1,7 @@
 import { onRequest } from './[[catchall]]';
 import { vi, describe, it, expect, beforeEach } from 'vitest';
 
-<<<<<<< HEAD
 import { MIN_SIGNIFICANT_MAGNITUDE, isEventSignificant } from '../src/utils/significanceUtils.js';
-=======
-import { MIN_SIGNIFICANT_MAGNITUDE } from '../src/utils/significanceUtils.js';
->>>>>>> 8c92f059
-
 // --- Mocks for Cloudflare Environment ---
 const mockCache = {
   match: vi.fn(),
