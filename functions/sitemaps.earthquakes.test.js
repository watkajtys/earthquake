--- conflicted
+++ resolved
@@ -1,12 +1,8 @@
 import { onRequest } from './[[catchall]]';
 import { vi, describe, it, expect, beforeEach } from 'vitest';
 
-<<<<<<< HEAD
 import { MIN_FEELABLE_MAGNITUDE } from '../routes/sitemaps/earthquakes-sitemap.js'; // Reverted to standard relative path
-=======
-// Attempting a path as if 'functions/' is a root for module resolution in this test context
-import { MIN_FEELABLE_MAGNITUDE } from 'routes/sitemaps/earthquakes-sitemap.js';
->>>>>>> 83f3a067
+
 // --- Mocks for Cloudflare Environment ---
 const mockCache = {
   match: vi.fn(),
