--- conflicted
+++ resolved
@@ -262,12 +262,8 @@
       expect(response.status).toBe(200); // Still successful for client
       expect(await response.json()).toEqual({ features: mockFeatures });
       expect(consoleErrorSpy).toHaveBeenCalledWith(
-<<<<<<< HEAD
         "[usgs-proxy-handler] Error during D1 upsert:",
         d1Error.message,
-=======
-        `Error during D1 upsert in handleUsgsProxy:`,
->>>>>>> 474f50ca
         d1Error
       );
     });
@@ -307,13 +303,9 @@
     expect(response.headers.get('Content-Type')).toBe('application/json');
 
     expect(consoleErrorSpy).toHaveBeenCalledWith(
-<<<<<<< HEAD
       expect.stringContaining(`[usgs-proxy-handler] Fetch or JSON parse error for ${currentTestApiUrl}`),
       expect.stringContaining("Unexpected token '<'"),
-=======
-      `[usgs-proxy-handler] Fetch or JSON parse error for ${currentTestApiUrl}:`,
-      "Unexpected token '<', \"<html><bod\"... is not valid JSON",
->>>>>>> 474f50ca
+
       "SyntaxError"
     );
     expect(mockCache.put).not.toHaveBeenCalled();
