/**
 * @file Generates sitemaps for earthquake events, including a sitemap index and paginated sitemap files.
 */
import { escapeXml } from '../../utils/xml-utils.js';

const SITEMAP_PAGE_SIZE = 40000; // Number of URLs per paginated sitemap file
const BASE_URL = "https://earthquakeslive.com";

const slugify = (text) => {
  if (!text) return 'unknown-location';
  return text
    .toString()
    .toLowerCase()
    .replace(/\s+/g, '-')
    .replace(/[^\w-]+/g, '') // remove non-alphanumeric characters except hyphen
    .replace(/--+/g, '-')    // replace multiple hyphens with single
    .replace(/^-+/, '')     // trim leading hyphen
    .replace(/-+$/, '');    // trim trailing hyphen
};

async function generateEarthquakeSitemapIndex(db) {
  try {
    const countResult = await db.prepare("SELECT COUNT(*) as total FROM EarthquakeEvents WHERE id IS NOT NULL AND place IS NOT NULL").first();
    const totalEvents = countResult?.total || 0;

    if (totalEvents === 0) {
      return new Response(`<?xml version="1.0" encoding="UTF-8"?><sitemapindex xmlns="http://www.sitemaps.org/schemas/sitemap/0.9"><!-- No earthquake events found --></sitemapindex>`, { headers: { "Content-Type": "application/xml" } });
    }

    const totalPages = Math.ceil(totalEvents / SITEMAP_PAGE_SIZE);
    let sitemapIndexXml = `<?xml version="1.0" encoding="UTF-8"?><sitemapindex xmlns="http://www.sitemaps.org/schemas/sitemap/0.9">`;

    // To get a representative lastmod for the sitemap index, we could query the latest event_time or updated geojson_feature time
    // For simplicity here, we'll use the current date, or ideally the lastmod of the most recent sitemap page.
    // Fetching the absolute latest modification time across all events for the index <lastmod>
    let overallLastMod = new Date().toISOString(); // Fallback
    try {
        const latestEvent = await db.prepare(
            "SELECT MAX(CASE WHEN geojson_feature IS NOT NULL THEN JSON_EXTRACT(geojson_feature, '$.properties.updated') ELSE event_time * 1000 END) as latest_mod_ts FROM EarthquakeEvents"
        ).first();
        if (latestEvent && latestEvent.latest_mod_ts) {
            overallLastMod = new Date(latestEvent.latest_mod_ts).toISOString();
        }
    } catch (e) {
        console.error("Error fetching latest modification time for sitemap index:", e.message);
    }


    for (let i = 1; i <= totalPages; i++) {
<<<<<<< HEAD
      sitemapIndexXml += `<sitemap><loc>${BASE_URL}/sitemaps/earthquakes-${i}.xml</loc><lastmod>${overallLastMod}</lastmod></sitemap>`;
=======
      sitemapIndexXml += `<sitemap><loc>${BASE_URL}/earthquakes-sitemap-${i}.xml</loc><lastmod>${overallLastMod}</lastmod></sitemap>`;
>>>>>>> 1c5f0ebd
    }
    sitemapIndexXml += `</sitemapindex>`;
    return new Response(sitemapIndexXml, { headers: { "Content-Type": "application/xml" } });

  } catch (error) {
    console.error("Error generating earthquake sitemap index:", error.message);
    return new Response(`<?xml version="1.0" encoding="UTF-8"?><sitemapindex xmlns="http://www.sitemaps.org/schemas/sitemap/0.9"><!-- Error generating sitemap index: ${escapeXml(error.message)} --></sitemapindex>`, { headers: { "Content-Type": "application/xml" }, status: 500 });
  }
}

async function generatePaginatedEarthquakeSitemap(db, pageNumber) {
  const offset = (pageNumber - 1) * SITEMAP_PAGE_SIZE;
  try {
    const d1Results = await db.prepare(
      "SELECT id, magnitude, place, event_time, geojson_feature FROM EarthquakeEvents WHERE id IS NOT NULL AND place IS NOT NULL ORDER BY event_time DESC LIMIT ? OFFSET ?"
    ).bind(SITEMAP_PAGE_SIZE, offset).all();

    const earthquakeEvents = d1Results.results;

    if (!earthquakeEvents || earthquakeEvents.length === 0) {
      console.log(`No valid earthquake events found for page ${pageNumber}.`);
      return new Response(`<?xml version="1.0" encoding="UTF-8"?><urlset xmlns="http://www.sitemaps.org/schemas/sitemap/0.9"><!-- No events for page ${pageNumber} --></urlset>`, { headers: { "Content-Type": "application/xml" } });
    }

    let xml = `<?xml version="1.0" encoding="UTF-8"?><urlset xmlns="http://www.sitemaps.org/schemas/sitemap/0.9">`;
    for (const event of earthquakeEvents) {
      const eventId = event.id;
      const originalPlace = event.place;
      if (!eventId || !originalPlace) {
        console.warn(`Skipping event due to missing id or original place from D1 on page ${pageNumber}:`, event);
        continue;
      }
      const mag = typeof event.magnitude === 'number' ? event.magnitude.toFixed(1) : 'unknown';
      const place = originalPlace;
      let lastmodTimestamp;

      if (event.geojson_feature) {
        try {
          const feature = JSON.parse(event.geojson_feature);
          if (feature.properties && typeof feature.properties.updated === 'number') {
            lastmodTimestamp = feature.properties.updated;
          }
        } catch (e) {
          console.warn(`Failed to parse geojson_feature for event ${eventId} on page ${pageNumber}: ${e.message}`);
        }
      }
      if (typeof lastmodTimestamp !== 'number' && typeof event.event_time === 'number') {
        lastmodTimestamp = event.event_time * 1000;
      }
      if (!eventId || typeof lastmodTimestamp !== 'number') {
        console.warn(`Skipping event due to missing id or invalid/missing lastmodTimestamp on page ${pageNumber}:`, event);
        continue;
      }
      const locationSlug = slugify(place);
      const sitemapPath = `m${mag}-${locationSlug}-${eventId}`;
      const locUrl = `${BASE_URL}/quake/${sitemapPath}`;
      try {
        const lastmodDate = new Date(lastmodTimestamp);
        if (isNaN(lastmodDate.getTime())) {
            console.warn(`Invalid lastmod date for event ${eventId} on page ${pageNumber} with timestamp ${lastmodTimestamp}`);
            continue;
        }
        const lastmod = lastmodDate.toISOString();
        xml += `<url><loc>${escapeXml(locUrl)}</loc><lastmod>${lastmod}</lastmod></url>`;
      } catch(dateError) {
         console.error(`Error processing date for event ${eventId} on page ${pageNumber}: ${dateError.message}`);
         continue;
      }
    }
    xml += `</urlset>`;
    return new Response(xml, { headers: { "Content-Type": "application/xml" } });

  } catch (error) {
    console.error(`Error generating paginated earthquake sitemap for page ${pageNumber}:`, error.message);
    return new Response(`<?xml version="1.0" encoding="UTF-8"?><urlset xmlns="http://www.sitemaps.org/schemas/sitemap/0.9"><!-- Error processing page ${pageNumber}: ${escapeXml(error.message)} --></urlset>`, { headers: { "Content-Type": "application/xml" }, status: 500 });
  }
}


/**
 * Handles requests for earthquake sitemaps.
 * If the path is '/sitemaps/earthquakes-index.xml', it generates the sitemap index.
 * If the path matches '/sitemaps/earthquakes-(\\d+).xml', it generates a paginated sitemap.
 *
 * @param {object} context - The Cloudflare Pages function context.
 * @param {object} context.env - Environment variables.
 * @param {object} context.env.DB - The D1 database binding.
 * @param {Request} context.request - The incoming HTTP request.
 * @returns {Promise<Response>} An XML response.
 */
export async function handleEarthquakesSitemap(context) {
  const { env, request } = context;
  const url = new URL(request.url);
  const pathname = url.pathname;

  if (!env.DB) {
    console.error("Database not configured in handleEarthquakesSitemap");
    const errorXml = `<?xml version="1.0" encoding="UTF-8"?><error><message>Database not configured</message></error>`;
    return new Response(errorXml, { headers: { "Content-Type": "application/xml" }, status: 500 });
  }

<<<<<<< HEAD
  if (pathname === '/sitemaps/earthquakes-index.xml') { // Reverted to /sitemaps/ prefix
    return generateEarthquakeSitemapIndex(env.DB);
  }

  const pageMatch = pathname.match(/\/sitemaps\/earthquakes-(\d+)\.xml$/); // Reverted to /sitemaps/ prefix
=======
  if (pathname === '/earthquakes-sitemap-index.xml') { // Adjusted path
    return generateEarthquakeSitemapIndex(env.DB);
  }

  const pageMatch = pathname.match(/\/earthquakes-sitemap-(\d+)\.xml$/); // Adjusted path regex
>>>>>>> 1c5f0ebd
  if (pageMatch && pageMatch[1]) {
    const pageNumber = parseInt(pageMatch[1], 10);
    if (isNaN(pageNumber) || pageNumber < 1) {
      return new Response("Invalid page number", { status: 400 });
    }
    return generatePaginatedEarthquakeSitemap(env.DB, pageNumber);
  }

  // Fallback or error for unexpected paths to this handler
  return new Response("Sitemap not found", { status: 404 });
}<|MERGE_RESOLUTION|>--- conflicted
+++ resolved
@@ -47,11 +47,7 @@
 
 
     for (let i = 1; i <= totalPages; i++) {
-<<<<<<< HEAD
       sitemapIndexXml += `<sitemap><loc>${BASE_URL}/sitemaps/earthquakes-${i}.xml</loc><lastmod>${overallLastMod}</lastmod></sitemap>`;
-=======
-      sitemapIndexXml += `<sitemap><loc>${BASE_URL}/earthquakes-sitemap-${i}.xml</loc><lastmod>${overallLastMod}</lastmod></sitemap>`;
->>>>>>> 1c5f0ebd
     }
     sitemapIndexXml += `</sitemapindex>`;
     return new Response(sitemapIndexXml, { headers: { "Content-Type": "application/xml" } });
@@ -153,19 +149,12 @@
     return new Response(errorXml, { headers: { "Content-Type": "application/xml" }, status: 500 });
   }
 
-<<<<<<< HEAD
   if (pathname === '/sitemaps/earthquakes-index.xml') { // Reverted to /sitemaps/ prefix
     return generateEarthquakeSitemapIndex(env.DB);
   }
 
   const pageMatch = pathname.match(/\/sitemaps\/earthquakes-(\d+)\.xml$/); // Reverted to /sitemaps/ prefix
-=======
-  if (pathname === '/earthquakes-sitemap-index.xml') { // Adjusted path
-    return generateEarthquakeSitemapIndex(env.DB);
-  }
 
-  const pageMatch = pathname.match(/\/earthquakes-sitemap-(\d+)\.xml$/); // Adjusted path regex
->>>>>>> 1c5f0ebd
   if (pageMatch && pageMatch[1]) {
     const pageNumber = parseInt(pageMatch[1], 10);
     if (isNaN(pageNumber) || pageNumber < 1) {
