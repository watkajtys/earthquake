--- conflicted
+++ resolved
@@ -282,11 +282,8 @@
     expect(response.status).toBe(200);
     expect(await response.text()).toContain('Test Title Invalid QuakeIDs');
     expect(consoleErrorSpy).toHaveBeenCalledWith(
-<<<<<<< HEAD
       `[prerender-cluster] Error parsing earthquakeIds for D1 Query ID ${d1QueryId1}: Unexpected token 'h', "this is not\"... is not valid JSON`
-=======
-      `[prerender-cluster] Error parsing earthquakeIds for slug ${validSlug1}: Unexpected token 'h', "this is not"... is not valid JSON`
->>>>>>> 474f50ca
+
     );
   });
 });